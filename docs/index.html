<!DOCTYPE html>
<html lang="en">
<head>
    <meta charset="UTF-8">
    <meta content="AZBToN8gMko8-yUUIvx0wmfKRNgbJSgXfl6S35OUyyE" name="google-site-verification"/>
    <link href="https://cdn.jsdelivr.net/npm/semantic-ui/dist/semantic.min.css" rel="stylesheet">
    <link href="icon.png" rel="icon" type="image/png"/>

    <title>iCtrl</title>

    <style>
        #title {
            margin-top: 6vh;
            margin-bottom: 0;
            font-size: 5em;
        }

        #description {
            margin-bottom: 5vh;
            font-size: 2em;
        }

        #logo {
            margin-top: 18vh;
            width: 32vh;
            max-width: 32vw;
        }

        #view_source_bug_report {
            margin-top: 3vh;
        }

        .copyright {
            position: fixed;
            right: 1vw;
            bottom: 1vh;
        }

        .github-button-div {
            position: fixed;
            top: 1vh;
            right: 1vw;
        }

        #downloaded {
            position: fixed;
            top: 50%;
            left: 50%;
            transform: translate(-50%, -50%);
        }

        #downloaded_prompt {
            font-size: 1.2em;
            color: black;
        }

        #download-count {
            visibility: hidden;
        }

        #body-wrapper {
            height: 100vh;
            width: 100vw;
            display: flex;
            flex-direction: column;
            align-items: center;
            justify-items: center;
        }

        tr {
            text-align: center;
        }
    </style>
</head>
<body>
<div class="ui page dimmer" id="downloaded_dimmer">
    <div class="content">
        <div class="ui active modal" id="downloaded">
            <div class="header">Your download will start soon...</div>
            <div class="content">
                <div id="downloaded_prompt">
                    <p>If the download hasn't started in a few seconds, here is the link:
                        <a id="download_link"></a>
                    </p>
                    <p>Btw, would you like to give me a star on GitHub? ✨</p>
                </div>
            </div>
            <div class="actions">
                <div class="ui black deny button" onclick="downloaded_give_star(false)">
                    Nope
                </div>
                <div class="ui positive right labeled icon button" onclick="downloaded_give_star(true)">
                    Yep
                    <i class="star icon"></i>
                </div>
            </div>
        </div>
    </div>
</div>

<div class="github-button-div">
    <a aria-label="Star junhaoliao/iCtrl on GitHub" class="github-button" data-icon="octicon-star"
       data-show-count="true"
       data-size="large" href="https://github.com/junhaoliao/iCtrl">Star</a>
</div>

<<<<<<< HEAD
<div id="body-wrapper">
    <img id="logo" alt="iCtrl-icon" src="icon.png"/>
    <h1 id="title">
        iCtrl
    </h1>
    <h2 id="description">Connect to uoft engineering labs in 5 seconds.</h2>
    <table>
        <tr>
            <td>
                <div class="ui huge primary button"
                     onclick="download('Windows')">
                    <i class="windows icon"></i>Download
                </div>
            </td>
            <td>
                <div class="ui huge secondary button"
                     onclick="download('Mac')">
                    <i class="apple icon"></i>
                    Intel Download
                </div>
            </td>
            <td>
                <div class="ui huge secondary button"
                     onclick="download('ARM_Mac')">
                    <i class="apple icon"></i>
                    M1 Download
                </div>
            </td>
        </tr>
        <tr id="download-count">
            <td><abbr title="Windows Download Count" id="windows-download-count"></abbr></td>
            <td><abbr title="Intel Mac Download Count" id="darwin-x64-download-count"></abbr></td>
            <td><abbr title="ARM Mac Download Count" id="darwin-arm64-download-count"></abbr></td>
        </tr>
    </table>
    <table id="view_source_bug_report">
        <tr>
            <td>
                <a href="https://github.com/junhaoliao/iCtrl">View on GitHub</a>
            </td>
            <td>
                <a style="margin-left: 30px" href="https://github.com/junhaoliao/iCtrl/issues">Bug Report</a>
            </td>
        </tr>
    </table>
=======
    <div class="ui text container">
        <img alt="iCtrl-icon" src="icon.png"/>
        <h1 class="ui header">
            iCtrl
        </h1>
        <h2>Connect to uoft engineering labs in 5 seconds.</h2>
        <div class="ui huge primary button"
             onclick="download('Windows')">
            <i class="windows icon"></i>Download
        </div>
        <div class="ui huge secondary button"
             onclick="download('Mac')">
            <i class="apple icon"></i>
            Intel Download
        </div>
        <div class="ui huge secondary button"
             onclick="download('ARM_Mac')">
            <i class="apple icon"></i>
             M1 Download
        </div>
    </div>
    <div class="view_source_bug_report">
        <span><a target="_blank" href="https://github.com/junhaoliao/iCtrl">View on GitHub</a></span>
        &nbsp;&nbsp;&nbsp;&nbsp;&nbsp;&nbsp;
        <span><a target="_blank" href="https://github.com/junhaoliao/iCtrl/issues">Bug Report&nbsp;&nbsp;&nbsp;&nbsp;&nbsp;&nbsp;&nbsp;&nbsp;&nbsp;&nbsp;&nbsp;&nbsp;&nbsp;</a>
</span>
    </div>
    <div class="copyright"><a target="_blank" href="https://junhao.ca">Copyright (C) 2020-2022 iCtrl Developers</a></div>
>>>>>>> 503b03f2
</div>
<div class="copyright"><a href="https://junhao.ca">Copyright (C) 2020-2022 iCtrl Developers</a></div>
<script>
    const download = (platform) => {
        let download_link = 'https://github.com/junhaoliao/iCtrl/releases/latest/download/';
        if (platform === "Windows") {
            download_link += 'ictrl-desktop-setup.exe'
        } else if (platform === "Mac") {
            download_link += 'ictrl-desktop-darwin-x64.dmg'
        } else if (platform === 'ARM_Mac') {
            download_link += 'ictrl-desktop-darwin-arm64.dmg'
        }
        location.href = download_link

        let elem_download_link = document.getElementById("download_link")
        elem_download_link.innerText = download_link
        elem_download_link.setAttribute("href", download_link)

        document.getElementById("downloaded_dimmer").classList.add("active")
    }

    const downloaded_give_star = (yesno) => {
        if (yesno === true) {
            const a = document.createElement("a");
            a.href = 'https://github.com/junhaoliao/iCtrl';
            a.target = '_blank';
            a.click();
        }

        document.getElementById('downloaded_dimmer').classList.remove('active');
    };

    const xhr = new XMLHttpRequest();
    xhr.onreadystatechange = function () {
        if (xhr.readyState === XMLHttpRequest.DONE) {
            let win64 = 0;
            let darwin_x64 = 0;
            let darwin_arm64 = 0;
            const {assets} = JSON.parse(xhr.responseText);
            for (const asset of assets) {
                if (asset['name'].includes('exe') || asset['name'].includes('nupkg')) {
                    win64 += asset['download_count'];
                } else if (asset['name'].includes('x64')) {
                    darwin_x64 += asset['download_count'];
                } else if (asset['name'].includes('arm64')) {
                    darwin_arm64 += asset['download_count'];
                }
            }
            document.getElementById('windows-download-count').innerText = win64.toString();
            document.getElementById('darwin-x64-download-count').innerText = darwin_x64.toString();
            document.getElementById('darwin-arm64-download-count').innerText = darwin_arm64.toString();
            document.getElementById('download-count').style.visibility = 'visible';
        }
    }
    xhr.open("GET", 'https://api.github.com/repos/junhaoliao/iCtrl/releases/latest', true);
    xhr.send();
</script>
<script src="https://cdn.jsdelivr.net/npm/semantic-ui/dist/semantic.min.js"></script>
<script async defer src="https://buttons.github.io/buttons.js"></script>
</body>
</html><|MERGE_RESOLUTION|>--- conflicted
+++ resolved
@@ -104,7 +104,6 @@
        data-size="large" href="https://github.com/junhaoliao/iCtrl">Star</a>
 </div>
 
-<<<<<<< HEAD
 <div id="body-wrapper">
     <img id="logo" alt="iCtrl-icon" src="icon.png"/>
     <h1 id="title">
@@ -143,45 +142,15 @@
     <table id="view_source_bug_report">
         <tr>
             <td>
-                <a href="https://github.com/junhaoliao/iCtrl">View on GitHub</a>
-            </td>
-            <td>
-                <a style="margin-left: 30px" href="https://github.com/junhaoliao/iCtrl/issues">Bug Report</a>
+                <a target="_blank" href="https://github.com/junhaoliao/iCtrl">View on GitHub</a>
+            </td>
+            <td>
+                <a target="_blank" style="margin-left: 30px" href="https://github.com/junhaoliao/iCtrl/issues">Bug Report</a>
             </td>
         </tr>
     </table>
-=======
-    <div class="ui text container">
-        <img alt="iCtrl-icon" src="icon.png"/>
-        <h1 class="ui header">
-            iCtrl
-        </h1>
-        <h2>Connect to uoft engineering labs in 5 seconds.</h2>
-        <div class="ui huge primary button"
-             onclick="download('Windows')">
-            <i class="windows icon"></i>Download
-        </div>
-        <div class="ui huge secondary button"
-             onclick="download('Mac')">
-            <i class="apple icon"></i>
-            Intel Download
-        </div>
-        <div class="ui huge secondary button"
-             onclick="download('ARM_Mac')">
-            <i class="apple icon"></i>
-             M1 Download
-        </div>
-    </div>
-    <div class="view_source_bug_report">
-        <span><a target="_blank" href="https://github.com/junhaoliao/iCtrl">View on GitHub</a></span>
-        &nbsp;&nbsp;&nbsp;&nbsp;&nbsp;&nbsp;
-        <span><a target="_blank" href="https://github.com/junhaoliao/iCtrl/issues">Bug Report&nbsp;&nbsp;&nbsp;&nbsp;&nbsp;&nbsp;&nbsp;&nbsp;&nbsp;&nbsp;&nbsp;&nbsp;&nbsp;</a>
-</span>
-    </div>
-    <div class="copyright"><a target="_blank" href="https://junhao.ca">Copyright (C) 2020-2022 iCtrl Developers</a></div>
->>>>>>> 503b03f2
 </div>
-<div class="copyright"><a href="https://junhao.ca">Copyright (C) 2020-2022 iCtrl Developers</a></div>
+<div class="copyright"><a target="_blank" href="https://junhao.ca">Copyright (C) 2020-2022 iCtrl Developers</a></div>
 <script>
     const download = (platform) => {
         let download_link = 'https://github.com/junhaoliao/iCtrl/releases/latest/download/';
