import {BrowserRouter as Router, Route, Switch} from 'react-router-dom';

<<<<<<< HEAD
import Home from "./interface/pages/Home";
import Term from "./interface/pages/Term";

function App() {
  return (
      // eslint-disable-next-line react/jsx-no-undef
        <Router>
        <Switch>
          <Route path="/terminal/:session_id" component={Term} />
          <Route path="/">
            <Home />
          </Route>
        </Switch>
    </Router>
  );
}
=======
import Home from './components/Home';
import FileManager from './components/FileManager';
import React from 'react';
import VNCViewer from './components/VNCViewer';

>>>>>>> afb2c310

export default class App extends React.Component {
    constructor(props) {
        super(props);
        this.state = {
            profiles: {}
        };
    }

    componentDidMount() {
        if (Object.keys(this.state.profiles).length === 0) {
            fetch('/profiles')
                .then(res => res.json())
                .then(result => {
                    console.log('fetch');
                    this.setState({
                        profiles: result
                    });
                });
        }
    }

    render() {
        if (Object.keys(this.state.profiles).length === 0) {
            return null;
        }

        return (
            <Router>
                <Switch>
                    <Route path="/fm/:session_id" render={(props) => (
                        <FileManager {...props} profiles={this.state.profiles}/>
                    )}/>
                    <Route path="/vnc/:session_id" render={(props) => (
                        <VNCViewer {...props} profiles={this.state.profiles}/>
                    )}/>
                    <Route path="/">
                        <Home/>
                    </Route>
                </Switch>
            </Router>
        );
    }

}<|MERGE_RESOLUTION|>--- conflicted
+++ resolved
@@ -1,29 +1,12 @@
+import React from 'react';
+
 import {BrowserRouter as Router, Route, Switch} from 'react-router-dom';
 
-<<<<<<< HEAD
-import Home from "./interface/pages/Home";
-import Term from "./interface/pages/Term";
+import Home from './interface/pages/Home';
+import FileManager from './interface/pages/FileManager';
+import VNCViewer from './interface/pages/VNCViewer';
+import Term from './interface/pages/Term';
 
-function App() {
-  return (
-      // eslint-disable-next-line react/jsx-no-undef
-        <Router>
-        <Switch>
-          <Route path="/terminal/:session_id" component={Term} />
-          <Route path="/">
-            <Home />
-          </Route>
-        </Switch>
-    </Router>
-  );
-}
-=======
-import Home from './components/Home';
-import FileManager from './components/FileManager';
-import React from 'react';
-import VNCViewer from './components/VNCViewer';
-
->>>>>>> afb2c310
 
 export default class App extends React.Component {
     constructor(props) {
@@ -60,6 +43,9 @@
                     <Route path="/vnc/:session_id" render={(props) => (
                         <VNCViewer {...props} profiles={this.state.profiles}/>
                     )}/>
+                    <Route path="/terminal/:session_id" render={(props) => (
+                        <Term {...props} profiles={this.state.profiles}/>
+                    )}/>
                     <Route path="/">
                         <Home/>
                     </Route>
