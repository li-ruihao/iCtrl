--- conflicted
+++ resolved
@@ -21,10 +21,6 @@
 let SESSIONS = null
 
 function send_msg(key, value=null) {
-<<<<<<< HEAD
-  console.log(key, value)
-=======
->>>>>>> 7ab78245
     const client_msg_json = {
         [key]: value
     }
@@ -49,7 +45,6 @@
     if (log_elem) log_elem.innerText += text
 }
 
-<<<<<<< HEAD
 function handle_new_session(value) {
     const EECG = value.EECG1;
     const ECF = value.ECF1;
@@ -173,7 +168,7 @@
     log_elem.appendChild(dom)
     handle_new_session(value)
     // printLog(`handle_sessions: ${JSON.stringify(value, null, ' ')}`)
-    SESSIONS = value/*  */
+    SESSIONS = value
 }
 
 function chooseConnect(type, selector) {
@@ -193,16 +188,6 @@
   }
 
 function handle_login_ack(value){
-    console.log('in login ack', value)
-=======
-function handle_sessions(value) {
-    // TODO: integrated with GUI
-    // printLog(`handle_sessions: ${JSON.stringify(value, null, ' ')}`)
-    SESSIONS = value
-}
-
-function handle_login_ack(value){
->>>>>>> 7ab78245
     alert("Login: " + value)
 }
 
